--- conflicted
+++ resolved
@@ -7,56 +7,11 @@
 (def conn (connect))
 (def test-db "cljrethinkdb_test")
 
-<<<<<<< HEAD
-(def pokemons [{:national_no 25
-                :name "Pikachu"
-                :type ["Electric"]}
-               {:national_no 81
-                :name "Magnemite"
-                :type ["Electric" "Steel"]}])
-
-(defn setup [test-fn]
-  (let [conn (connect)
-        db-list (-> (r/db-list) (r/run conn))]
-    (if (some #{test-db} db-list)
-      (r/run (r/db-drop test-db) conn))
-    (r/run (r/db-create test-db) conn)
-    (close conn))
-  (test-fn))
-
-;;; Manipulating databases
-
-(def create-table (-> (r/db test-db)
-                      (r/table-create :pokedex {:primary-key :national_no})))
-(def create-tmp-table (-> (r/db test-db)
-                          (r/table-create :tmp)))
-
-;;; Manipulating tables
-
-(def drop-table (-> (r/db test-db) (r/table-drop :tmp)))
-(def list-tables (-> (r/db test-db) r/table-list))
-(def create-index (-> (r/db test-db)
-                      (r/table :pokedex)
-                      (r/index-create :type (r/fn [row]
-                                              (r/get-field row :type))
-                                      {:multi true})))
-(def create-tmp-index (-> (r/db test-db)
-                          (r/table :pokedex)
-                          (r/index-create :name (r/fn [row]
-                                                  (r/get-field row :name)))))
-(def drop-index (-> (r/db test-db)
-                    (r/table :pokedex)
-                    (r/index-drop :name)))
-(def list-indexes (-> (r/db test-db)
-                      (r/table :pokedex)
-                      r/index-list))
-=======
 (defmacro db-run [& body]
   (cons 'do (for [term body]
               `(-> (r/db test-db)
                    ~term
                    (r/run ~'conn)))))
->>>>>>> ab98c554
 
 (defn run [term]
   (r/run term conn))
@@ -75,148 +30,6 @@
   (test-fn))
 
 (deftest core-test
-<<<<<<< HEAD
-  (let [conn (connect)
-        run (fn [term] (r/run term conn))]
-    (testing "database management"
-      (is (= (run (r/db-create "cljrethinkdb_tmp")) {:created 1}))
-      (is (= (run (r/db-drop "cljrethinkdb_tmp")) {:dropped 1}))
-      (is (contains? (set (run (r/db-list))) test-db)))
-    (testing "table management"
-      (are [term res] (= (run term) res)
-        create-table {:created 1}
-        create-tmp-table {:created 1}
-        drop-table {:dropped 1}
-        list-tables ["pokedex"]
-        create-index {:created 1}
-        create-tmp-index {:created 1}
-        drop-index {:dropped 1}
-        list-indexes ["type"]
-        ))))
-
-
-;(deftest core-test
-;  (let [conn (connect)]
-;    (testing "database management"
-;      (r/run (r/db-create tmp-db) conn)
-;      (is (clojure.set/subset? #{test-db tmp-db} (set (r/run (r/db-list) conn))))
-;      (r/run (r/db-drop tmp-db) conn))
-;
-;    (testing "table management"
-;      (with-test-db
-;        (r/table-create "pokedex" {:primary-key "national_no"})
-;        (r/table-create "tmp" {:durability "hard"})
-;        (-> (r/table "pokedex")
-;            (r/index-create "height" (r/fn [row]
-;                                       (r/get-field row "height"))))
-;        (-> (r/table "pokedex")
-;            (r/index-drop "height"))
-;        (r/table-drop "tmp")
-;        (-> (r/table "pokedex")
-;            (r/index-create "types" (r/fn [row]
-;                                      (r/get-field row "type")) {:multi true}))
-;        (-> (r/table "pokedex")
-;            (r/index-rename "types" "type"))
-;        (-> (r/table "pokedex")
-;            r/index-wait))
-;      (is (= ["type"] (map :index (with-test-db (-> (r/table "pokedex") r/index-status)))))
-;      (is (= ["type" (with-test-db (-> (r/table "pokedex") r/index-list))]))
-;      (is (= ["pokedex"] (with-test-db (r/table-list)))))
-;
-;    (testing "writing data"
-;      (with-test-db
-;        (-> (r/table "pokedex")
-;            (r/insert pikachu))
-;        (-> (r/table "pokedex")
-;            (r/insert [magnemite
-;                       {:national_no 52
-;                        :name "Meowth"}
-;                       {:national_no 6
-;                        :name "Charisard"
-;                        :type ["Fire"]
-;                        :moves ["Blaze" "Solar Power"]}]))
-;        (-> (r/table "pokedex")
-;            (r/get 6)
-;            (r/update {:name "Charizard"}
-;                      {:return_changes true}))
-;        (-> (r/table "pokedex")
-;            (r/get 6)
-;            (r/replace {:name "Charizard"
-;                        :type ["Fire" "Flying"]
-;                        :abilities ["Blaze" "Solar Power"]}))
-;        (-> (r/table "pokedex")
-;            (r/get 52)
-;            (r/delete {:durability "hard"}))
-;        (-> (r/table "pokedex")
-;            r/sync)))
-;
-;    (testing "selecting data"
-;      (with-test-db
-;        (r/table-create "xy")
-;        (-> (r/table "xy")
-;            (r/insert [{:id 25
-;                        :name "Pikachu"
-;                        :type ["Electric"]}
-;                       {:id 312
-;                        :name "Minun"
-;                        :type ["Electric"]}])))
-;      (is (some #(= pikachu %) (with-test-db (r/table "pokedex"))))
-;      (is (= pikachu (with-test-db (-> (r/table "pokedex") (r/get 25)))))
-;      (is (= 2 (count (with-test-db (-> (r/table "pokedex") (r/get-all ["Electric"] {:index "type"}))))))
-;      (is (= [magnemite] (with-test-db (-> (r/table "pokedex") (r/between 81 82)))))
-;      (is (= [pikachu] (with-test-db (-> (r/table "pokedex") (r/filter (r/fn [row]
-;                                                                         (r/eq "Pikachu" (r/get-field row "name"))))))))
-;      (is (= pikachu (:left (first (with-test-db
-;                                     (-> (r/table "pokedex")
-;                                         (r/inner-join (r/table (r/db test-db) "xy")
-;                                                       (r/fn [row1 row2]
-;                                                         (r/eq (r/get-field row1 "name") (r/get-field row2 "name"))))))))))
-;      (with-test-db (-> (r/table "pokedex")
-;                        (r/outer-join (r/table (r/db test-db) "xy")
-;                                      (r/fn [row1 row2]
-;                                        (r/not (r/is-empty (r/set-intersection (r/get-field row1 "type") (r/get-field row2 "type"))))))))
-;      (is (apply = 25
-;            ((juxt :id :national_no) (first (with-test-db
-;                                              (-> (r/table "pokedex")
-;                                                  (r/eq-join "national_no" (r/table (r/db test-db) "xy"))
-;                                                  r/zip)))))))
-;
-;    (testing "transformations"
-;      (is (= #{6 25 81} (set (with-test-db
-;                               (-> (r/table "pokedex")
-;                                   (r/map (r/fn [row]
-;                                            (r/get-field row "national_no"))))))))
-;      (is (= [{:coolest_pokemon true}] (with-test-db
-;                                         (-> (r/table "pokedex")
-;                                             (r/get-all ["Electric"] {:index "type"})
-;                                             (r/with-fields ["coolest_pokemon"])))))
-;      (is (= ["Magnet Pull" "Sturdy" "Analytic" "Tail Whip" "Tail Whip" "Growl"]
-;             (with-test-db
-;               (-> (r/table "pokedex")
-;                   (r/order-by (r/desc "national_no"))
-;                   (r/has-fields "abilities")
-;                   (r/concat-map (r/fn [row]
-;                                   (r/get-field row "abilities")))))))
-;      (is (= 2 (with-test-db (-> (r/table "pokedex")
-;                                 (r/skip 1)
-;                                 r/count))))
-;      (is (= 1 (with-test-db (-> (r/table "pokedex")
-;                                 (r/limit 1)
-;                                 r/count))))
-;      (is (= 2 (with-test-db (-> (r/table "pokedex")
-;                                 (r/slice 1 3)
-;                                 r/count))))
-;      (is (= pikachu (with-test-db (-> (r/table "pokedex")
-;                                       (r/order-by "national_no")
-;                                       (r/nth 1)))))
-;      (is (= [1] (with-test-db (-> (r/table "pokedex")
-;                                   (r/order-by "national_no")
-;                                   (r/map (r/fn [row]
-;                                            (r/get-field row "national_no")))
-;                                   (r/indexes-of 25)))))
-;      (with-test-db (-> (r/table "pokedex")
-;                        (r/sample 3))))))
-=======
   (let [conn (connect)]
     (testing "manipulating databases"
       (is (= (r/run (r/db-create "cljrethinkdb_tmp") conn) {:created 1}))
@@ -238,17 +51,22 @@
 
     (testing "string manipulating"
       (are [term result] (= (run term) result)
-        (r/match "pikachu" "^pika") {:str "pika" :start 0 :groups [] :end 4}
-        (r/split "split this string") ["split" "this" "string"]
-        (r/split "split,this string" ",") ["split" "this string"]
+        (r/match "pikachu" "^pika")         {:str "pika" :start 0 :groups [] :end 4}
+        (r/split "split this string")       ["split" "this" "string"]
+        (r/split "split,this string" ",")   ["split" "this string"]
         (r/split "split this string" " " 1) ["split" "this string"]
-        (r/upcase "Shouting") "SHOUTING"
-        (r/downcase "Whispering") "whispering"))
+        (r/upcase "Shouting")               "SHOUTING"
+        (r/downcase "Whispering")           "whispering"))
+
+    (testing "control structure"
+      (are [term result] (= (run term) result)
+        (r/branch true 1 0)                         1
+        (r/branch false 1 0)                        0
+        (r/coerce-to [["name" "Pikachu"]] "OBJECT") {:name "Pikachu"}))
 
     (testing "math and logic"
       (are [term result] (= (run term) result)
         (r/add 2 2) 4))
     (close conn)))
->>>>>>> ab98c554
 
 (use-fixtures :once setup)